# This file was autogenerated by uv via the following command:
#    uv pip compile pyproject.toml -o requirements.txt --python-version 3.9
aiohappyeyeballs==2.4.4
    # via aiohttp
aiohttp==3.11.18
    # via fastapi-app (pyproject.toml)
aiosignal==1.3.1
    # via aiohttp
annotated-types==0.7.0
    # via pydantic
anyio==4.6.2.post1
    # via
    #   httpx
    #   openai
    #   starlette
asgiref==3.8.1
    # via opentelemetry-instrumentation-asgi
async-timeout==5.0.1
    # via
    #   aiohttp
    #   asyncpg
asyncpg==0.30.0
    # via fastapi-app (pyproject.toml)
attrs==24.2.0
    # via aiohttp
azure-core==1.32.0
    # via
    #   azure-core-tracing-opentelemetry
    #   azure-identity
    #   azure-monitor-opentelemetry
    #   azure-monitor-opentelemetry-exporter
    #   msrest
azure-core-tracing-opentelemetry==1.0.0b11
    # via azure-monitor-opentelemetry
azure-identity==1.19.0
    # via fastapi-app (pyproject.toml)
azure-monitor-opentelemetry==1.6.8
    # via fastapi-app (pyproject.toml)
azure-monitor-opentelemetry-exporter==1.0.0b32
    # via azure-monitor-opentelemetry
certifi==2024.8.30
    # via
    #   httpcore
    #   httpx
    #   msrest
    #   requests
cffi==1.17.1
    # via cryptography
charset-normalizer==3.4.0
    # via requests
click==8.1.7
    # via uvicorn
<<<<<<< HEAD
colorama==0.4.6
    # via griffe
cryptography==44.0.1
=======
cryptography==44.0.3
>>>>>>> 6ab9ea58
    # via
    #   azure-identity
    #   msal
    #   pyjwt
deprecated==1.2.15
    # via
    #   opentelemetry-api
    #   opentelemetry-semantic-conventions
distro==1.9.0
    # via openai
environs==14.1.1
    # via fastapi-app (pyproject.toml)
eval-type-backport==0.2.2
    # via pydantic-ai-slim
exceptiongroup==1.2.2
    # via
    #   anyio
    #   pydantic-ai-slim
fastapi==0.115.8
    # via fastapi-app (pyproject.toml)
fixedint==0.1.6
    # via azure-monitor-opentelemetry-exporter
frozenlist==1.5.0
    # via
    #   aiohttp
    #   aiosignal
greenlet==3.1.1
    # via sqlalchemy
griffe==1.7.3
    # via pydantic-ai-slim
h11==0.14.0
    # via
    #   httpcore
    #   uvicorn
httpcore==1.0.7
    # via httpx
httpx==0.28.0
    # via
    #   openai
    #   pydantic-ai-slim
    #   pydantic-graph
idna==3.10
    # via
    #   anyio
    #   httpx
    #   requests
    #   yarl
importlib-metadata==8.4.0
    # via opentelemetry-api
isodate==0.7.2
    # via msrest
jiter==0.8.0
    # via openai
logfire-api==3.14.1
    # via pydantic-graph
marshmallow==3.23.1
    # via environs
msal==1.31.1
    # via
    #   azure-identity
    #   msal-extensions
msal-extensions==1.2.0
    # via azure-identity
msrest==0.7.1
    # via azure-monitor-opentelemetry-exporter
multidict==6.1.0
    # via
    #   aiohttp
    #   yarl
numpy==2.0.2
    # via pgvector
oauthlib==3.2.2
    # via requests-oauthlib
openai==1.77.0
    # via
    #   fastapi-app (pyproject.toml)
    #   openai-messages-token-helper
    #   pydantic-ai-slim
openai-messages-token-helper==0.1.11
    # via fastapi-app (pyproject.toml)
opentelemetry-api==1.30.0
    # via
    #   azure-core-tracing-opentelemetry
    #   azure-monitor-opentelemetry-exporter
    #   opentelemetry-instrumentation
    #   opentelemetry-instrumentation-aiohttp-client
    #   opentelemetry-instrumentation-asgi
    #   opentelemetry-instrumentation-dbapi
    #   opentelemetry-instrumentation-django
    #   opentelemetry-instrumentation-fastapi
    #   opentelemetry-instrumentation-flask
    #   opentelemetry-instrumentation-openai
    #   opentelemetry-instrumentation-psycopg2
    #   opentelemetry-instrumentation-requests
    #   opentelemetry-instrumentation-sqlalchemy
    #   opentelemetry-instrumentation-urllib
    #   opentelemetry-instrumentation-urllib3
    #   opentelemetry-instrumentation-wsgi
    #   opentelemetry-sdk
    #   opentelemetry-semantic-conventions
    #   pydantic-ai-slim
opentelemetry-instrumentation==0.51b0
    # via
    #   opentelemetry-instrumentation-aiohttp-client
    #   opentelemetry-instrumentation-asgi
    #   opentelemetry-instrumentation-dbapi
    #   opentelemetry-instrumentation-django
    #   opentelemetry-instrumentation-fastapi
    #   opentelemetry-instrumentation-flask
    #   opentelemetry-instrumentation-openai
    #   opentelemetry-instrumentation-psycopg2
    #   opentelemetry-instrumentation-requests
    #   opentelemetry-instrumentation-sqlalchemy
    #   opentelemetry-instrumentation-urllib
    #   opentelemetry-instrumentation-urllib3
    #   opentelemetry-instrumentation-wsgi
opentelemetry-instrumentation-aiohttp-client==0.51b0
    # via fastapi-app (pyproject.toml)
opentelemetry-instrumentation-asgi==0.51b0
    # via opentelemetry-instrumentation-fastapi
opentelemetry-instrumentation-dbapi==0.51b0
    # via opentelemetry-instrumentation-psycopg2
opentelemetry-instrumentation-django==0.51b0
    # via azure-monitor-opentelemetry
opentelemetry-instrumentation-fastapi==0.51b0
    # via azure-monitor-opentelemetry
opentelemetry-instrumentation-flask==0.51b0
    # via azure-monitor-opentelemetry
opentelemetry-instrumentation-openai==0.38.7
    # via fastapi-app (pyproject.toml)
opentelemetry-instrumentation-psycopg2==0.51b0
    # via azure-monitor-opentelemetry
opentelemetry-instrumentation-requests==0.51b0
    # via azure-monitor-opentelemetry
opentelemetry-instrumentation-sqlalchemy==0.51b0
    # via fastapi-app (pyproject.toml)
opentelemetry-instrumentation-urllib==0.51b0
    # via azure-monitor-opentelemetry
opentelemetry-instrumentation-urllib3==0.51b0
    # via azure-monitor-opentelemetry
opentelemetry-instrumentation-wsgi==0.51b0
    # via
    #   opentelemetry-instrumentation-django
    #   opentelemetry-instrumentation-flask
opentelemetry-resource-detector-azure==0.1.5
    # via azure-monitor-opentelemetry
opentelemetry-sdk==1.30.0
    # via
    #   azure-monitor-opentelemetry
    #   azure-monitor-opentelemetry-exporter
    #   opentelemetry-resource-detector-azure
opentelemetry-semantic-conventions==0.51b0
    # via
    #   opentelemetry-instrumentation
    #   opentelemetry-instrumentation-aiohttp-client
    #   opentelemetry-instrumentation-asgi
    #   opentelemetry-instrumentation-dbapi
    #   opentelemetry-instrumentation-django
    #   opentelemetry-instrumentation-fastapi
    #   opentelemetry-instrumentation-flask
    #   opentelemetry-instrumentation-openai
    #   opentelemetry-instrumentation-requests
    #   opentelemetry-instrumentation-sqlalchemy
    #   opentelemetry-instrumentation-urllib
    #   opentelemetry-instrumentation-urllib3
    #   opentelemetry-instrumentation-wsgi
    #   opentelemetry-sdk
opentelemetry-semantic-conventions-ai==0.4.2
    # via opentelemetry-instrumentation-openai
opentelemetry-util-http==0.51b0
    # via
    #   opentelemetry-instrumentation-aiohttp-client
    #   opentelemetry-instrumentation-asgi
    #   opentelemetry-instrumentation-django
    #   opentelemetry-instrumentation-fastapi
    #   opentelemetry-instrumentation-flask
    #   opentelemetry-instrumentation-requests
    #   opentelemetry-instrumentation-urllib
    #   opentelemetry-instrumentation-urllib3
    #   opentelemetry-instrumentation-wsgi
packaging==24.2
    # via
    #   marshmallow
    #   opentelemetry-instrumentation
    #   opentelemetry-instrumentation-flask
    #   opentelemetry-instrumentation-sqlalchemy
pgvector==0.3.6
    # via fastapi-app (pyproject.toml)
pillow==11.0.0
    # via openai-messages-token-helper
portalocker==2.10.1
    # via msal-extensions
propcache==0.2.1
    # via
    #   aiohttp
    #   yarl
psutil==5.9.8
    # via azure-monitor-opentelemetry-exporter
pycparser==2.22
    # via cffi
pydantic==2.10.2
    # via
    #   fastapi
    #   openai
    #   pydantic-ai-slim
    #   pydantic-graph
pydantic-ai-slim==0.1.10
    # via fastapi-app (pyproject.toml)
pydantic-core==2.27.1
    # via pydantic
pydantic-graph==0.1.10
    # via pydantic-ai-slim
pyjwt==2.10.1
    # via msal
python-dotenv==1.0.1
    # via
    #   fastapi-app (pyproject.toml)
    #   environs
regex==2024.11.6
    # via tiktoken
requests==2.32.3
    # via
    #   azure-core
    #   msal
    #   msrest
    #   requests-oauthlib
    #   tiktoken
requests-oauthlib==2.0.0
    # via msrest
six==1.16.0
    # via azure-core
sniffio==1.3.1
    # via
    #   anyio
    #   openai
sqlalchemy==2.0.36
    # via fastapi-app (pyproject.toml)
starlette==0.41.3
    # via fastapi
tiktoken==0.7.0
    # via
    #   fastapi-app (pyproject.toml)
    #   openai-messages-token-helper
    #   opentelemetry-instrumentation-openai
tqdm==4.67.1
    # via openai
typing-extensions==4.12.2
    # via
    #   anyio
    #   asgiref
    #   azure-core
    #   azure-identity
    #   fastapi
    #   multidict
    #   openai
    #   opentelemetry-sdk
    #   pydantic
    #   pydantic-core
    #   sqlalchemy
    #   starlette
    #   typing-inspection
    #   uvicorn
<<<<<<< HEAD
typing-inspection==0.4.0
    # via
    #   pydantic-ai-slim
    #   pydantic-graph
urllib3==1.26.20
=======
urllib3==2.4.0
>>>>>>> 6ab9ea58
    # via requests
uvicorn==0.32.1
    # via fastapi-app (pyproject.toml)
wrapt==1.17.0
    # via
    #   deprecated
    #   opentelemetry-instrumentation
    #   opentelemetry-instrumentation-aiohttp-client
    #   opentelemetry-instrumentation-dbapi
    #   opentelemetry-instrumentation-sqlalchemy
    #   opentelemetry-instrumentation-urllib3
yarl==1.18.3
    # via aiohttp
zipp==3.21.0
    # via importlib-metadata<|MERGE_RESOLUTION|>--- conflicted
+++ resolved
@@ -50,13 +50,9 @@
     # via requests
 click==8.1.7
     # via uvicorn
-<<<<<<< HEAD
 colorama==0.4.6
     # via griffe
-cryptography==44.0.1
-=======
 cryptography==44.0.3
->>>>>>> 6ab9ea58
     # via
     #   azure-identity
     #   msal
@@ -319,15 +315,11 @@
     #   starlette
     #   typing-inspection
     #   uvicorn
-<<<<<<< HEAD
 typing-inspection==0.4.0
     # via
     #   pydantic-ai-slim
     #   pydantic-graph
-urllib3==1.26.20
-=======
 urllib3==2.4.0
->>>>>>> 6ab9ea58
     # via requests
 uvicorn==0.32.1
     # via fastapi-app (pyproject.toml)
